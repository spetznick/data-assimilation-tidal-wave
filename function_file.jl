--- conflicted
+++ resolved
@@ -259,13 +259,6 @@
     return rmses
 end
 
-<<<<<<< HEAD
-function compute_bias(data1, data2, label)
-    residual = data1 - data2[2:end, :]
-    bias = Statistics.mean(residual)
-    # println("Bias at $(label): $(bias)")
-    return bias
-=======
 function compute_mae(data1::Vector, data2::Vector)
     bias = abs.(data1 - data2)
     return Statistics.mean(bias)
@@ -274,7 +267,6 @@
 function compute_bias(data1::Vector, data2::Vector)
     bias = data1 - data2
     return Statistics.mean(bias)
->>>>>>> df50f06c
 end
 
 function compute_rmse(data1::Vector, data2::Vector)
