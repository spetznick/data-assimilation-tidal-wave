--- conflicted
+++ resolved
@@ -145,16 +145,12 @@
         println(size(observed_data))
     else
         observed_data = load("twin_0.2.jld", "Twin Data")
-<<<<<<< HEAD
-        observed_data = observed_data[s["ilocs"][mode["location_used"]],:]
-=======
         if ndims(observed_data) == 3
             # If the twin eperiment is run with ensembles use the mean and collapse dimenions
             observed_data = reshape(mean(observed_data, dims=2), (size(observed_data, 1), size(observed_data, 3)))
         else
             observed_data = observed_data[mode["location_used"], :]
         end
->>>>>>> 385faa52
     end
 
     for i = 1:nt
