--- conflicted
+++ resolved
@@ -21,11 +21,7 @@
     "system_noise" => 0.2,  # system noise # 0.2 is our calculated value
     "use_Kalman" => true,  # do Kalman stuff
     "create_data" => false,
-<<<<<<< HEAD
     "alpha" => exp(-10/(6*60)),
-=======
-    "alpha" => exp(-600 / 3600),
->>>>>>> df50f06c
     "run twin experiment" => false,
 )
 
@@ -124,13 +120,7 @@
         A = A_old
         B = B_old
     end
-<<<<<<< HEAD
     
-=======
-
-
-
->>>>>>> df50f06c
     A_inv = inv(A)
 
     u = zeros(Float64, size(B)[1])
@@ -152,17 +142,9 @@
         observed_data = observed_data[mode["location_used"], :]
     else
         observed_data = load("twin_0.2.jld", "Twin Data")
-<<<<<<< HEAD
         observed_data = observed_data[mode["location_used"],:]
     end
     
-=======
-        println("Observed data: ", size(observed_data))
-        observed_data = observed_data[mode["location_used"], :] #Optionally
-    end
-    println("Observed data: ", size(observed_data))
-
->>>>>>> df50f06c
     for i = 1:nt
         u[1] = s["h_left"][i]
 
@@ -183,15 +165,11 @@
     end
 
     plot_series(t, series_data, s, observed_data, names, mode)
-<<<<<<< HEAD
-    #compute_statistics(series_data, observed_data, names, mode, 62)
-=======
     println(size(series_data), size(observed_data), size(full_state_data), size(cov_data))
     compute_statistics(series_data, observed_data, names, mode, 62, 63)
 
     if mode["create_data"]             #mode["use_ensembles"] == false && mode["use_Kalman"] == false && mode["system_noise"] > 0.0
         #full_state_data = full_state_data'
->>>>>>> df50f06c
 
     if mode["create_data"]
         println("Twin experiment, save data", size(full_state_data))
